#!/usr/bin/env python
# vim: set fileencoding=utf-8 :
# Elie Khoury <Elie.Khoury@idiap.ch>
# Fri Aug 30 11:42:11 CEST 2013
#
# Copyright (C) 2012-2013 Idiap Research Institute, Martigny, Switzerland
#
# This program is free software: you can redistribute it and/or modify
# it under the terms of the GNU General Public License as published by
# the Free Software Foundation, version 3 of the License.
#
# This program is distributed in the hope that it will be useful,
# but WITHOUT ANY WARRANTY; without even the implied warranty of
# MERCHANTABILITY or FITNESS FOR A PARTICULAR PURPOSE. See the
# GNU General Public License for more details.
#
# You should have received a copy of the GNU General Public License
# along with this program. If not, see <http://www.gnu.org/licenses/>.

"""Feature extraction tools"""

from .database import AudioBioFile
from .mobio import MobioBioDatabase
from .asvspoof import ASVspoofBioDatabase
from .avspoof import AVspoofBioDatabase
from .voicepa import VoicePABioDatabase
<<<<<<< HEAD
from .nist_sre12 import NistSre12BioDatabase
from .nist_sre10 import NistSre10BioDatabase
from .nist_sre08 import NistSre08BioDatabase
from .nist_sre06 import NistSre06BioDatabase
from .nist_sre05 import NistSre05BioDatabase
=======
from .asvspoof2017 import ASVspoof2017BioDatabase
>>>>>>> 3231eec4

# gets sphinx autodoc done right - don't remove it
def __appropriate__(*args):
  """Says object was actually declared here, and not in the import module.
  Fixing sphinx warnings of not being able to find classes, when path is shortened.
  Parameters:

    *args: An iterable of objects to modify

  Resolves `Sphinx referencing issues
  <https://github.com/sphinx-doc/sphinx/issues/3048>`
  """

  for obj in args: obj.__module__ = __name__

__appropriate__(
    AudioBioFile,
    MobioBioDatabase,
    ASVspoofBioDatabase,
    AVspoofBioDatabase,
    VoicePABioDatabase,
    ASVspoof2017BioDatabase,
    )
__all__ = [_ for _ in dir() if not _.startswith('_')]<|MERGE_RESOLUTION|>--- conflicted
+++ resolved
@@ -23,16 +23,14 @@
 from .mobio import MobioBioDatabase
 from .asvspoof import ASVspoofBioDatabase
 from .avspoof import AVspoofBioDatabase
+from .asvspoof2017 import ASVspoof2017BioDatabase
 from .voicepa import VoicePABioDatabase
-<<<<<<< HEAD
 from .nist_sre12 import NistSre12BioDatabase
 from .nist_sre10 import NistSre10BioDatabase
 from .nist_sre08 import NistSre08BioDatabase
 from .nist_sre06 import NistSre06BioDatabase
 from .nist_sre05 import NistSre05BioDatabase
-=======
-from .asvspoof2017 import ASVspoof2017BioDatabase
->>>>>>> 3231eec4
+
 
 # gets sphinx autodoc done right - don't remove it
 def __appropriate__(*args):
